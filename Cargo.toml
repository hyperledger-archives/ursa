[package]
authors = ["The Hyperledger Ursa Contributors"]
description = "A collection of cryptography primitives for implementing blockchain transactions and secure communication"
documentation = "https://doc.rs/ursa"
edition = "2018"
homepage = "https://crates.io/crates/ursa"
keywords = ["cryptography", "zero-knowledge"]
license = "Apache-2.0"
name = "ursa"
readme = "README.md"
repository = "https://github.com/hyperledger/ursa"
version = "0.5.0"

[badges]
maintenance = { status = "actively-developed" }

[lib]
crate-type = ["cdylib", "staticlib", "rlib"]

[profile.release]
lto = true

[workspace]
members = [
    "ursa_accumulators",
    "ursa_encryption",
    "ursa_sharing",
    "ursa_shortgroupsignatures",
    "ursa_signatures"
]

exclude = [
<<<<<<< HEAD
    "ursa_core"

=======
    "libursa"
>>>>>>> ece6ce32
]

[features]
default = ["sharing"]
sharing = ["ursa_sharing"]

[dependencies]
ursa_sharing = { version = "0.1", path = "ursa_sharing", optional = true }

<|MERGE_RESOLUTION|>--- conflicted
+++ resolved
@@ -30,12 +30,7 @@
 ]
 
 exclude = [
-<<<<<<< HEAD
     "ursa_core"
-
-=======
-    "libursa"
->>>>>>> ece6ce32
 ]
 
 [features]
